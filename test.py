import matplotlib.pyplot as pl
from matplotlib.widgets import Slider
import re
import numpy as np
np.seterr(invalid = 'ignore')
cmap = pl.get_cmap('RdBu_r')
color = lambda x: cmap(0.5 * (x + 1))
TOL = 1e-10

def Roots(planet, ellipse):
  '''

  '''
  
  # Get the params
  a = ellipse.a
  b = ellipse.b
  xE = ellipse.x0
  yE = ellipse.y0
  r = planet.r
  
  # Get the coefficients
  A = a ** 2 / b ** 2 - 1
  B = -2 * a ** 2 * xE / b ** 2
  C = r ** 2 - yE ** 2 - a ** 2 + a ** 2 / b ** 2 * xE ** 2
  D = 4 * yE ** 2 * a ** 2 / b ** 2
  c4 = A ** 2
  c3 = 2 * A * B
  c2 = 2 * A * C + B ** 2 + D
  c1 = 2 * B * C - 2 * D * xE
  c0 = C ** 2 - (b ** 2 - xE ** 2) * D
  
  # Solve numerically
  roots = np.roots([c4, c3, c2, c1, c0])
  
  # Filter out imaginary roots
  good_roots = []
  for x in roots:
    if (x.imag == 0):
      good_roots.append(x.real)
      
  return good_roots

class Planet(object):
  '''
  
  '''
  
  def __init__(self, x0, y0, r):
    '''
    
    '''
    
    self.x0 = x0
    self.y0 = y0
    self.r = r
    v1 = (self.x0 - self.r, self.y0)
    v2 = (self.x0 + self.r, self.y0)
    self.vertices = [v1, v2]
    self.xmin = self.x0 - self.r
    self.xmax = self.x0 + self.r
  
  def get_latitude(self, x, y, theta):
    '''
  
    '''
    
    # Compute the latitude. We will solve
    # a quadratic equation for z = sin(lat) **  2  
    alpha = (x - self.x0) / (self.r * np.sin(theta))
    beta = 1 / np.tan(theta)
    gamma = (y - self.y0) / self.r
    c1 = 4 * alpha ** 2 * beta ** 2
    c2 = 1 + beta ** 2
    c3 = alpha ** 2 + gamma ** 2 + beta ** 2
    b = (c1 - 2 * c2 * c3) / c2 ** 2
    c = (c3 ** 2 - c1) / c2 ** 2
    z0 = (-b + np.sqrt(b ** 2 - 4 * c)) / 2
    z1 = (-b - np.sqrt(b ** 2 - 4 * c)) / 2
    
<<<<<<< HEAD
    # Where is the terminator for this value of `y`?
    if (theta <= 0):
      xterm = self.x0 - (np.abs(np.sin(theta))) * np.sqrt(self.r ** 2 - (y - self.y0) ** 2)
    else:
      xterm = self.x0 + (np.abs(np.sin(theta))) * np.sqrt(self.r ** 2 - (y - self.y0) ** 2)
    
    
    # DEBUG
    #if x <= xterm:
    #  return 0
    #else:
    #  return np.pi
    
    
    # Are we on the dayside?
    if x <= xterm:
    
      # We have two possible solutions. But only one is on the
      # observer's side of the planet. TODO: Speed this up?
      for z in (z0, z1):
        if (z >= 0) and (z <= 1):
          a = self.r * np.abs(np.sqrt(z))
          b = a * np.abs(np.sin(theta))
          x0 = self.x0 - self.r * np.sqrt(1 - z) * np.cos(theta)
          y0 = self.y0
          dx = (b / a) * np.sqrt(a ** 2 - (y - y0) ** 2)
          xlimb = self.r * np.sqrt(1 - z) * np.sin(theta) * np.tan(theta)
          if ((theta > 0) and (b < xlimb)) or ((theta <= 0) and (b > xlimb)):
            xmin = x0 - b
          else:
            xmin = x0 - xlimb
          if ((theta > 0) and (b > -xlimb)) or ((theta <= 0) and (b < -xlimb)):
            xmax = x0 + b
          else:
            xmax = x0 - xlimb
          if (x >= xmin) and (x <= xmax): 
            if ((np.abs(x - (x0 + dx)) < TOL) or (np.abs(x - (x0 - dx)) < TOL)):
              return np.arcsin(np.sqrt(z))
    
    # Or the nightside?
    else:
      
      return np.pi - TOL
      
      # We have two possible solutions. But only one is on the
      # observer's side of the planet. TODO: Speed this up?
      for z in (z0, z1):
        if (z >= 0) and (z <= 1):
          a = self.r * np.abs(np.sqrt(z))
          b = a * np.abs(np.sin(theta))
          x0 = self.x0 + self.r * np.sqrt(1 - z) * np.cos(theta)
          y0 = self.y0
          dx = (b / a) * np.sqrt(a ** 2 - (y - y0) ** 2)
          xlimb = -self.r * np.sqrt(1 - z) * np.sin(theta) * np.tan(theta)
          if ((theta > 0) and (b < xlimb)) or ((theta <= 0) and (b > xlimb)):
            xmin = x0 - b
          else:
            xmin = x0 - xlimb
          if ((theta > 0) and (b > -xlimb)) or ((theta <= 0) and (b < -xlimb)):
            xmax = x0 + b
          else:
            xmax = x0 - xlimb
          if (x >= xmin) and (x <= xmax): 
            if ((np.abs(x - (x0 + dx)) < TOL) or (np.abs(x - (x0 - dx)) < TOL)):
              return np.pi - np.arcsin(np.sqrt(z))
=======
    # We have two possible solutions. But only one is on the
    # observer's side of the planet. TODO: Speed this up?
    for z in (z0, z1):
      if (z >= 0) and (z <= 1):
        a = self.r * np.abs(np.sqrt(z))
        b = a * np.abs(np.sin(theta))
        x0 = self.x0 - self.r * np.sqrt(1 - z) * np.cos(theta)
        y0 = self.y0
        dx = (b / a) * np.sqrt(a ** 2 - (y - y0) ** 2)
        xlimb = self.r * np.sqrt(1 - z) * np.sin(theta) * np.tan(theta)
        if ((theta > 0) and (b < xlimb)) or ((theta <= 0) and (b > xlimb)):
          xmin = x0 - b
        else:
          xmin = x0 - xlimb
        if ((theta > 0) and (b > -xlimb)) or ((theta <= 0) and (b < -xlimb)):
          xmax = x0 + b
        else:
          xmax = x0 - xlimb
        if (x >= xmin - TOL) and (x <= xmax + TOL): 
          if ((np.abs(x - (x0 + dx)) < TOL) or (np.abs(x - (x0 - dx)) < TOL)):
            return np.arcsin(np.sqrt(z))
>>>>>>> c9d11909
    
    return np.nan
  
  def val_upper(self, x):
    '''
    
    '''
    
    A = self.r ** 2 - (x - self.x0) ** 2
    if hasattr(x, '__len__'):
      A[np.abs(A) < TOL] = 0
      A[np.where((x > self.xmax) | (x < self.xmin))] = np.nan
    else:
      if np.abs(A) < TOL:
        A = 0
      if (x > self.xmax) or (x < self.xmin):
        return np.nan
    return self.y0 + np.sqrt(A)

  def val_lower(self, x):
    '''
    
    '''
    
    A = self.r ** 2 - (x - self.x0) ** 2
    if hasattr(x, '__len__'):
      A[np.abs(A) < TOL] = 0
      A[np.where((x > self.xmax) | (x < self.xmin))] = np.nan
    else:
      if np.abs(A) < TOL:
        A = 0
      if (x > self.xmax) or (x < self.xmin):
        return np.nan
    return self.y0 - np.sqrt(A)
  
  def int_upper(self, x0, x1):
    '''
    
    '''
    
    # Check if out of bounds
    if (x0 > self.xmax) or (x0 < self.xmin) or (x1 > self.xmax) or (x1 < self.xmin):
      return np.nan
    
    F = [0, 0]
    for i, x in enumerate((x0, x1)):
      y = x - self.x0
      z = np.sqrt((self.r - y) * (self.r + y))
      F[i] = (1 / 2.) * (y * z + self.r ** 2 * np.arctan(y / z)) + self.y0 * x
    return F[1] - F[0]

  def int_lower(self, x0, x1):
    '''
    
    '''
    
    # Check if out of bounds
    if (x0 > self.xmax) or (x0 < self.xmin) or (x1 > self.xmax) or (x1 < self.xmin):
      return np.nan
    
    F = [0, 0]
    for i, x in enumerate((x0, x1)):
      y = x - self.x0
      z = np.sqrt((self.r - y) * (self.r + y))
      F[i] = -(1 / 2.) * (y * z + self.r ** 2 * np.arctan(y / z)) + self.y0 * x
    return F[1] - F[0]
  
  @property
  def curves(self):
    '''
    
    '''
    
    return [self.val_lower, self.val_upper]
  
  @property
  def integrals(self):
    '''
    
    '''
    
    return [self.int_lower, self.int_upper]
    
class Ellipse(object):
  '''
  
  '''
  
  def __init__(self, planet, occultor, latitude, theta):
    '''
    
    '''

    # Generate the ellipse
    self.a = planet.r * np.abs(np.sin(latitude))
    self.b = self.a * np.abs(np.sin(theta))
    self.x0 = planet.x0 - planet.r * np.cos(latitude) * np.cos(theta)
    self.y0 = planet.y0
    self.latitude = latitude
    
    # The x position of the limb
    self.xlimb = planet.r * np.cos(latitude) * np.sin(theta) * np.tan(theta)
    
    # Compute the vertices
    self.vertices = []
    
    # Ellipse-planet intersections
    if self.b ** 2 >= self.xlimb ** 2:
      x = self.x0 - self.xlimb
      y = self.a / self.b * np.sqrt(self.b ** 2 - self.xlimb ** 2)
      self.vertices.append((x, self.y0 - y))
      self.vertices.append((x, self.y0 + y))
  
    # Ellipse x minimum
    if ((theta > 0) and (self.b < self.xlimb)) or ((theta <= 0) and (self.b > self.xlimb)):
      self.vertices.append((self.x0 - self.b, self.y0))
      self.xmin = self.x0 - self.b
    else:
      self.xmin = self.x0 - self.xlimb
      
    # Ellipse x maximum
    if ((theta > 0) and (self.b > -self.xlimb)) or ((theta <= 0) and (self.b < -self.xlimb)):
      self.vertices.append((self.x0 + self.b, self.y0))
      self.xmax = self.x0 + self.b
    else:
      self.xmax = self.x0 - self.xlimb
      
    # Ellipse-occultor intersections
    for root in Roots(occultor, self):
      if ((theta > 0) and (root > self.x0 - self.xlimb)) or ((theta <= 0) and (root < self.x0 - self.xlimb)):
        eup = self.val_upper(root)
        elo = self.val_lower(root)
        oup = occultor.val_upper(root)
        olo = occultor.val_lower(root)
        if (np.abs(eup - oup) < 1e-10):
          self.vertices.append((root, eup))
        elif (np.abs(eup - olo) < 1e-10):
          self.vertices.append((root, eup))
        elif (np.abs(elo - oup) < 1e-10):
          self.vertices.append((root, elo))
        elif (np.abs(elo - olo) < 1e-10):
          self.vertices.append((root, elo))
    
  def val_upper(self, x):
    '''
    
    '''
    
    A = self.b ** 2 - (x - self.x0) ** 2
    if hasattr(x, '__len__'):
      A[np.abs(A) < TOL] = 0
      A[np.where((x > self.xmax) | (x < self.xmin))] = np.nan
    else:
      if np.abs(A) < TOL:
        A = 0
      if (x > self.xmax) or (x < self.xmin):
        return np.nan
    return self.y0 + (self.a / self.b) * np.sqrt(A)

  def val_lower(self, x):
    '''
    
    '''
    
    A = self.b ** 2 - (x - self.x0) ** 2
    if hasattr(x, '__len__'):
      A[np.abs(A) < TOL] = 0
      A[np.where((x > self.xmax) | (x < self.xmin))] = np.nan
    else:
      if np.abs(A) < TOL:
        A = 0
      if (x > self.xmax) or (x < self.xmin):
        return np.nan
    return self.y0 - (self.a / self.b) * np.sqrt(A)
  
  def int_upper(self, x0, x1):
    '''
    
    '''
    
    # Check if out of bounds
    if (x0 > self.xmax) or (x0 < self.xmin) or (x1 > self.xmax) or (x1 < self.xmin):
      return np.nan
    
    F = [0, 0]
    for i, x in enumerate((x0, x1)):
      y = x - self.x0
      z = np.sqrt((self.b - y) * (self.b + y))
      F[i] = (self.a / (2 * self.b)) * (y * z + self.b ** 2 * np.arctan(y / z)) + self.y0 * x
    return F[1] - F[0]

  def int_lower(self, x0, x1):
    '''
    
    '''
    
    # Check if out of bounds
    if (x0 > self.xmax) or (x0 < self.xmin) or (x1 > self.xmax) or (x1 < self.xmin):
      return np.nan
    
    F = [0, 0]
    for i, x in enumerate((x0, x1)):
      y = x - self.x0
      z = np.sqrt((self.b - y) * (self.b + y))
      F[i] = -(self.a / (2 * self.b)) * (y * z + self.b ** 2 * np.arctan(y / z)) + self.y0 * x
    return F[1] - F[0]

  @property
  def curves(self):
    '''
    
    '''
    
    return [self.val_lower, self.val_upper]
  
  @property
  def integrals(self):
    '''
    
    '''
    
    return [self.int_lower, self.int_upper]

class Occultor(Planet):
  '''
  
  '''
  
  def __init__(self, r, planet):
    '''
    
    '''
    
    # Initialize
    super(Occultor, self).__init__(0, 0, r)
    
    # Compute vertices of intersection with the planet
    # Adapted from http://mathworld.wolfram.com/Circle-CircleIntersection.html
    d = np.sqrt(planet.x0 ** 2 + planet.y0 ** 2)
    if d <= (self.r + planet.r):
      y = np.sqrt((-d + planet.r - self.r) * (-d - planet.r + self.r) * (-d + planet.r + self.r) * (d + planet.r + self.r)) / (2 * d)
      x = (d ** 2 - planet.r ** 2 + self.r ** 2) / (2 * d)
      cost = -planet.x0 / d
      sint = -planet.y0 / d
      x1 = -x * cost + y * sint
      y1 = -x * sint - y * cost
      x2 = -x * cost - y * sint
      y2 = -x * sint + y * cost

      # We're done!
      self.vertices.append((x1, y1))
      self.vertices.append((x2, y2))


# Set up the figure
fig, ax = pl.subplots(1, figsize = (7,7))
ax.set_xlim(-3,3)
ax.set_ylim(-3,3)
axslider = pl.axes([0.125, 0.035, 0.725, 0.03])
slider = Slider(axslider, r'$\theta$', -np.pi / 2, np.pi / 2, valinit = -np.pi / 8)

# The latitude grid
<<<<<<< HEAD
latitude = np.linspace(0, np.pi, 9)[1:-1]
=======
latitude = np.linspace(0, np.pi / 2, 5)[1:]
>>>>>>> c9d11909
def surf_brightness(lat):
  '''
  
  '''
  
  grid = np.concatenate(([0], latitude, [np.pi + TOL]))
  if lat < np.pi / 2:
    i = np.argmax(lat < grid) - 1
  else:
    i = np.argmax(lat < grid)
  return np.cos(grid[i])

'''
# DEBUG
pl.close()
x = np.linspace(0, np.pi, 1000)
pl.plot(x, [surf_brightness(xi) for xi in x])
pl.plot(x, np.cos(x))
pl.show()
quit()
'''

# Planet (occulted)
planet = Planet(0.5, -1.25, 1.25)

# Occultor (always at the origin)
occultor = Occultor(3., planet)

# Arrays for plotting
xp = np.linspace(planet.x0 - planet.r, planet.x0 + planet.r, 1000)
yp0 = planet.val_lower(xp)
yp1 = planet.val_upper(xp)
xo = np.linspace(-occultor.r, occultor.r, 1000)
yo0 = occultor.val_lower(xo)
yo1 = occultor.val_upper(xo)

def compute(theta):
  '''
  
  '''
  
  flux = []
  
  # Avoid the singular point
  if theta == 0:
    theta = TOL
  
  # Compute the ellipses
  ellipses = [Ellipse(planet, occultor, lat, theta) for lat in latitude]
  shapes = [planet, occultor] + ellipses
  
  # Get the curves and their integrals
  curves = []
  integrals = []
  for shape in shapes:
    curves.extend(shape.curves)
    integrals.extend(shape.integrals)
  
  # Compute the vertices inside both the occultor and the planet and sort them
  vertices = []
  for shape in shapes:
    vertices.extend(shape.vertices)
  vin = []
  for v in vertices:
    x, y = v
    if (x ** 2 + y ** 2 <= occultor.r ** 2 + TOL) and ((x - planet.x0) ** 2 + (y - planet.y0) ** 2 <= planet.r ** 2 + TOL) :
      vin.append((x, y))
  vertices = sorted(list(set(vin)))
  
  # Get tuples of integration limits
  limits = list(zip(vertices[:-1], vertices[1:]))

  # Loop over all the sub-regions and compute their fluxes
  for i, lim in enumerate(limits):
    
    # The integration limits
    (xleft, _), (xright, _) = lim
    
    # Check if they are identical
    if xright - TOL <= xleft + TOL:
      continue
      
    # Perturb them for numerical stability, as we
    # need to ensure the functions are finite valued
    # at the limits.
    xleft += TOL
    xright -= TOL
    
    # Bisect the limits. Find the boundary functions that are
    # finite valued at this point and sort their integrals 
    # in order of increasing function value.
    x = (xleft + xright) / 2
    vals = []
    ints = []
    for curve, integral in zip(curves, integrals):
      y = curve(x)
      if np.isfinite(y) and (x ** 2 + y ** 2 <= occultor.r ** 2 + TOL) and ((x - planet.x0) ** 2 + (y - planet.y0) ** 2 <= planet.r ** 2 + TOL):
        vals.append(y)
        ints.append(integral)
    order = np.argsort(np.array(vals))
    ints = [ints[j] for j in order]
    vals = [vals[j] for j in order]
    
    # The areas are just the difference of successive integrals
    for int1, int0, y1, y0 in zip(ints[1:], ints[:-1], vals[1:], vals[:-1]):
      area = int1(xleft, xright) - int0(xleft, xright)
      
      # Get the latitude of the midpoint and
      # the corresponding surface brightness
      y = (y1 + y0) / 2
      lat = planet.get_latitude(x, y, theta)
      f = surf_brightness(lat)
      flux.append(f * area)

  # Total flux
  flux = np.sum(flux)
    
  return flux, ellipses, vertices

def update(theta):
  '''
  
  '''
  
  flux, ellipses, vertices = compute(theta)
  
  # Set up plot
  ax.clear()
  ax.set_xlim(planet.x0 - 1.25 * planet.r, planet.x0 + 1.25 * planet.r)
  ax.set_ylim(planet.y0 - 1.25 * planet.r, planet.y0 + 1.25 * planet.r)
  
  # Plot the planet
  ax.plot(xp, yp0, color = 'k')
  ax.plot(xp, yp1, color = 'k')
  
  # Plot the occultor
  ax.plot(xo, yo0, color = 'k', zorder = 99)
  ax.plot(xo, yo1, color = 'k', zorder = 99)
  
  # Plot the ellipses
  for ellipse in ellipses:

    # First identify and remove points behind the limb
    x = np.linspace(ellipse.x0 - ellipse.b, ellipse.x0 + ellipse.b, 1000)
    if theta > 0:
      x[x < ellipse.x0 - ellipse.xlimb] = np.nan
    else:
      x[x > ellipse.x0 - ellipse.xlimb] = np.nan

    ax.plot(x, ellipse.val_lower(x), lw = 2, color = color(np.cos(ellipse.latitude)))
    ax.plot(x, ellipse.val_upper(x), lw = 2, color = color(np.cos(ellipse.latitude)))

  # Plot the vertices  
  for v in vertices:
    ax.plot(v[0], v[1], 'o', color = 'k', ms = 4)
  
  # Report the flux
  ax.set_title('%.4f' % flux)
  
  '''
  # DEBUG
  for i in range(100):
    r = np.random.rand() * 1.25
    t = np.random.rand() * 2 * np.pi
    x = 0.5 + r * np.cos(t)
    y = -1.25 + r * np.sin(t)
    l = planet.get_latitude(x, y, theta)
    ax.plot(x, y, 'o', color = color(surf_brightness(l)))
  '''
  
  # Re-draw!
  fig.canvas.draw_idle()
  
slider.on_changed(update)
update(-np.pi / 8)

pl.show()<|MERGE_RESOLUTION|>--- conflicted
+++ resolved
@@ -78,21 +78,12 @@
     z0 = (-b + np.sqrt(b ** 2 - 4 * c)) / 2
     z1 = (-b - np.sqrt(b ** 2 - 4 * c)) / 2
     
-<<<<<<< HEAD
     # Where is the terminator for this value of `y`?
     if (theta <= 0):
       xterm = self.x0 - (np.abs(np.sin(theta))) * np.sqrt(self.r ** 2 - (y - self.y0) ** 2)
     else:
       xterm = self.x0 + (np.abs(np.sin(theta))) * np.sqrt(self.r ** 2 - (y - self.y0) ** 2)
-    
-    
-    # DEBUG
-    #if x <= xterm:
-    #  return 0
-    #else:
-    #  return np.pi
-    
-    
+
     # Are we on the dayside?
     if x <= xterm:
     
@@ -114,14 +105,12 @@
             xmax = x0 + b
           else:
             xmax = x0 - xlimb
-          if (x >= xmin) and (x <= xmax): 
+          if (x >= xmin - TOL) and (x <= xmax + TOL): 
             if ((np.abs(x - (x0 + dx)) < TOL) or (np.abs(x - (x0 - dx)) < TOL)):
               return np.arcsin(np.sqrt(z))
     
     # Or the nightside?
     else:
-      
-      return np.pi - TOL
       
       # We have two possible solutions. But only one is on the
       # observer's side of the planet. TODO: Speed this up?
@@ -141,32 +130,9 @@
             xmax = x0 + b
           else:
             xmax = x0 - xlimb
-          if (x >= xmin) and (x <= xmax): 
+          if (x >= xmin - TOL) and (x <= xmax + TOL): 
             if ((np.abs(x - (x0 + dx)) < TOL) or (np.abs(x - (x0 - dx)) < TOL)):
               return np.pi - np.arcsin(np.sqrt(z))
-=======
-    # We have two possible solutions. But only one is on the
-    # observer's side of the planet. TODO: Speed this up?
-    for z in (z0, z1):
-      if (z >= 0) and (z <= 1):
-        a = self.r * np.abs(np.sqrt(z))
-        b = a * np.abs(np.sin(theta))
-        x0 = self.x0 - self.r * np.sqrt(1 - z) * np.cos(theta)
-        y0 = self.y0
-        dx = (b / a) * np.sqrt(a ** 2 - (y - y0) ** 2)
-        xlimb = self.r * np.sqrt(1 - z) * np.sin(theta) * np.tan(theta)
-        if ((theta > 0) and (b < xlimb)) or ((theta <= 0) and (b > xlimb)):
-          xmin = x0 - b
-        else:
-          xmin = x0 - xlimb
-        if ((theta > 0) and (b > -xlimb)) or ((theta <= 0) and (b < -xlimb)):
-          xmax = x0 + b
-        else:
-          xmax = x0 - xlimb
-        if (x >= xmin - TOL) and (x <= xmax + TOL): 
-          if ((np.abs(x - (x0 + dx)) < TOL) or (np.abs(x - (x0 - dx)) < TOL)):
-            return np.arcsin(np.sqrt(z))
->>>>>>> c9d11909
     
     return np.nan
   
@@ -429,11 +395,7 @@
 slider = Slider(axslider, r'$\theta$', -np.pi / 2, np.pi / 2, valinit = -np.pi / 8)
 
 # The latitude grid
-<<<<<<< HEAD
-latitude = np.linspace(0, np.pi, 9)[1:-1]
-=======
-latitude = np.linspace(0, np.pi / 2, 5)[1:]
->>>>>>> c9d11909
+latitude = np.linspace(0, np.pi, 8)[1:-1]
 def surf_brightness(lat):
   '''
   
@@ -460,7 +422,7 @@
 planet = Planet(0.5, -1.25, 1.25)
 
 # Occultor (always at the origin)
-occultor = Occultor(3., planet)
+occultor = Occultor(1., planet)
 
 # Arrays for plotting
 xp = np.linspace(planet.x0 - planet.r, planet.x0 + planet.r, 1000)
