--- conflicted
+++ resolved
@@ -172,11 +172,7 @@
 
         return F
 
-<<<<<<< HEAD
-    def compute_lightcurve(self, flux, time, lam, stack = 1, time_hr = None, flux_hr = None):
-=======
-    def compute_lightcurve(self, flux, time, lam, stack = 1, atel = 25., thermal = True):
->>>>>>> 8eaebe1f
+    def compute_lightcurve(self, flux, time, lam, stack = 1, atel = 25., thermal = True, time_hr = None, flux_hr = None):
         """
         Computes an observed lightcurve in the `Filter`
 
@@ -222,25 +218,17 @@
             Fback = np.zeros_like(lam)
 
         # Exposure time [s]
-<<<<<<< HEAD
         tint = dtlr * 3600. * 24
         
         # Calculate SYSTEM photons
-        Nphot = stack * tint * self.photon_rate(lam, flux[:,:])
+        Nphot = stack * tint * self.photon_rate(lam, flux[:,:], atel = atel)
         
         # Hi-res light curve
         if flux_hr is not None:
           tint_hr = dthr * 3600. * 24
-          Nphot_hr = stack * tint_hr * self.photon_rate(lam, flux_hr[:,:])
+          Nphot_hr = stack * tint_hr * self.photon_rate(lam, flux_hr[:,:], atel = atel)
           norm_hr = np.median(Nphot_hr)
-        
-=======
-        tint = dtlo * 3600. * 24
-
-        # Calculate SYSTEM photons
-        Nphot = stack * tint * self.photon_rate(lam, data[:,:], atel = atel)
-
->>>>>>> 8eaebe1f
+
         # Calculate BACKGROUND photons
         Nback = stack * tint * self.photon_rate(lam, Fback, atel = atel)
 
