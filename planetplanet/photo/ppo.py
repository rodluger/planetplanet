--- conflicted
+++ resolved
@@ -189,11 +189,7 @@
     self._inds = []
     self._computed = False
     
-<<<<<<< HEAD
-    # Compute the time of pericenter passage (e.g. Shields et al. 2015) 
-=======
     # Compute the time of pericenter passage (e.g. Shields et al. 2015)
->>>>>>> a55c1883
     fi = (3 * np.pi / 2.) - self.w
     tperi0 = (self.per * np.sqrt(1. - self.ecc * self.ecc) / (2. * np.pi) * (self.ecc * np.sin(fi) / 
              (1. + self.ecc * np.cos(fi)) - 2. / np.sqrt(1. - self.ecc * self.ecc) * 
