--- conflicted
+++ resolved
@@ -1535,15 +1535,9 @@
       occ_dict.append(dict(x = occultor.x_hr[t] - x0, y = occultor.y_hr[t] - y0, r = occultor._r, zorder = i + 1, alpha = 1))
 
     # Draw the eyeball planet and the occultors
-<<<<<<< HEAD
     fig, ax, occ, xy = DrawEyeball(x0 = 0, y0 = 0, r = rp, theta = theta, gamma = gamma, 
                                    occultors = occ_dict, cmap = 'inferno', fig = fig, 
                                    pos = [0.535, 0.5, 0.1, 0.1], **kwargs)
-=======
-    fig, ax, occ, xy = Draw(x0 = 0, y0 = 0, r = r, theta = theta, nz = 11, dpsi = occulted._dpsi, dlambda = occulted._dlambda,
-                            occultors = occ_dict, cmap = 'inferno', fig = fig,
-                            pos = [0.49, 0.45, 0.1, 0.1])
->>>>>>> 350d1c7f
 
     return ax, occ, xy
 
